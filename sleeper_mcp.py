#!/usr/bin/env python3
"""Token Bowl MCP Server - Fantasy football league management via Sleeper API"""

import httpx
import os
import logging
import asyncio
<<<<<<< HEAD
from datetime import datetime
=======
from contextvars import ContextVar
from datetime import datetime, timedelta
>>>>>>> 1dba68fe
from zoneinfo import ZoneInfo
from dotenv import load_dotenv
from fastmcp import FastMCP
from typing import Optional, List, Dict, Any
from starlette.middleware.base import BaseHTTPMiddleware
from starlette.requests import Request
from cache_client import (
    get_players_from_cache,
    search_players as search_players_unified,
    get_player_by_id,
    spot_refresh_player_stats,
)
import logfire
from lib.decorators import log_mcp_tool
from lib.validation import (
    validate_roster_id,
    validate_week,
    validate_position,
    validate_limit,
    validate_days_back,
    create_error_response,
)
from lib.enrichment import (
    enrich_player_minimal,
    get_trending_data_map,
    get_recent_drops_set,
    add_trending_data,
    mark_recent_drops,
)

# Load environment variables from .env file
load_dotenv()

# Initialize Logfire (reads LOGFIRE_TOKEN from env)
logfire.configure(
    send_to_logfire="always",
    console=False,  # Disable console to avoid duplication
)

# Configure logging with proper level handling
DEBUG_MODE = os.environ.get("DEBUG", "").lower() in ("true", "1", "yes")
logging.basicConfig(
    level=logging.DEBUG if DEBUG_MODE else logging.INFO,
    handlers=[logfire.LogfireLoggingHandler()],
    format="%(name)s - %(levelname)s - %(message)s",
)

# Get logger instance
logger = logging.getLogger(__name__)

# Auto-instrument httpx for HTTP request tracing
logfire.instrument_httpx()

# Log that the server is starting
LEAGUE_ID = os.environ.get("SLEEPER_LEAGUE_ID", "1266471057523490816")
logger.info(f"Initializing Token Bowl MCP Server with league_id={LEAGUE_ID}")

# Initialize FastMCP server
mcp = FastMCP("tokenbowl-mcp")

# Context variable for storing per-request Token Bowl Chat API key
token_bowl_chat_api_key_ctx: ContextVar[Optional[str]] = ContextVar(
    "token_bowl_chat_api_key", default=None
)

# Base URL for Sleeper API
BASE_URL = "https://api.sleeper.app/v1"


@mcp.tool()
@log_mcp_tool
async def get_league_info() -> Dict[str, Any]:
    """Get comprehensive information about the Token Bowl fantasy football league.

    Returns detailed league settings including:
    - League name, season, and current status
    - Roster positions and requirements
    - Scoring settings and rules
    - Playoff configuration and schedule
    - Draft settings and keeper rules
    - League ID: Configured via SLEEPER_LEAGUE_ID env var (default: 1266471057523490816)

    Returns:
        Dict containing all league configuration and settings
    """
    from lib.league_tools import fetch_league_info

    return await fetch_league_info(LEAGUE_ID, BASE_URL)


@mcp.tool()
@log_mcp_tool
async def get_league_rosters(include_details: bool = False) -> List[Dict[str, Any]]:
    """Get all team rosters in the Token Bowl league with player assignments.

    Args:
        include_details: If True, include full player ID arrays and all roster details.
                        If False, return only summary info (default).
                        Summary includes: roster_id, owner_id, wins, losses, ties,
                        points_for, points_against, waiver_position.

    Returns roster information for each team.

    When include_details=False (default):
    - Roster ID and owner user ID
    - Record (wins, losses, ties)
    - Points for and against
    - Waiver position

    When include_details=True:
    - All summary info above
    - List of player IDs on the roster (starters and bench)
    - Taxi squad and injured reserve assignments
    - Keeper information if applicable
    - All other roster settings

    Returns:
        List of roster dictionaries, one for each team in the league
    """
    from lib.league_tools import fetch_league_rosters

    rosters = await fetch_league_rosters(LEAGUE_ID, BASE_URL)

    if not include_details:
        # Return minimal roster info (reduces ~600 tokens)
        return [
            {
                "roster_id": r.get("roster_id"),
                "owner_id": r.get("owner_id"),
                "wins": r.get("settings", {}).get("wins", 0),
                "losses": r.get("settings", {}).get("losses", 0),
                "ties": r.get("settings", {}).get("ties", 0),
                "points_for": round(r.get("settings", {}).get("fpts", 0), 2),
                "points_against": round(
                    r.get("settings", {}).get("fpts_against", 0), 2
                ),
                "waiver_position": r.get("settings", {}).get("waiver_position"),
            }
            for r in rosters
        ]

    # Return full roster data
    return rosters


@mcp.tool()
@log_mcp_tool
async def get_roster(roster_id: int) -> Dict[str, Any]:
    """Get detailed roster information with full player data for a specific team.

    Args:
        roster_id: The roster ID (1-10) for the team you want to view.
              Can be an integer or string (will be converted).
              Valid range: 1-10. Roster ID 2 is Bill Beliclaude.

    Returns a comprehensive roster including:
    - Team information (owner, record, points)
    - Full player details for all rostered players
    - Current week projections and scoring
    - Organized into starters, bench, taxi, and IR
    - Useful meta information (projected points for starters, bench points, etc.)

    Returns:
        Dict with roster info and enriched player data
    """
    from lib.league_tools import fetch_roster_with_enrichment

    # Validate roster_id
    try:
        roster_id = validate_roster_id(roster_id)
    except ValueError as e:
        logger.error(f"Roster ID validation failed: {e}")
        return create_error_response(
            str(e),
            value_received=str(roster_id)[:100],
            expected="integer between 1 and 10",
        )

    return await fetch_roster_with_enrichment(roster_id, LEAGUE_ID, BASE_URL)


@mcp.tool()
@log_mcp_tool
async def get_league_users() -> List[Dict[str, Any]]:
    """Get all users (team owners) participating in the Token Bowl league.

    Returns user information including:
    - User ID and username
    - Display name and avatar
    - Team name for this league
    - Is_owner flag for league commissioners

    Note: Match user_id with roster owner_id to link users to their teams.

    Returns:
        List of user dictionaries for all league participants
    """
    from lib.league_tools import fetch_league_users

    return await fetch_league_users(LEAGUE_ID, BASE_URL)


@mcp.tool()
@log_mcp_tool
async def get_league_matchups(week: int) -> List[Dict[str, Any]]:
    """Get head-to-head matchups for a specific week in the Token Bowl league.

    Args:
        week: The NFL week number (1-18 for regular season + playoffs).
              Can be an integer or string (will be converted).
              Week 1-14 are typically regular season,
              Week 15-17/18 are typically playoffs.

    Returns matchup information including:
    - Roster IDs for competing teams
    - Points scored by each team
    - Player points breakdown (starters and bench)
    - Matchup ID for tracking

    Returns:
        List of matchup dictionaries for the specified week
    """
    from lib.league_tools import fetch_league_matchups

    # Validate week
    try:
        week = validate_week(week)
    except ValueError as e:
        logger.error(f"Week validation failed: {e}")
        return [
            create_error_response(
                str(e),
                value_received=str(week)[:100],
                expected="integer between 1 and 18",
            )
        ]

    return await fetch_league_matchups(LEAGUE_ID, week, BASE_URL)


@mcp.tool()
@log_mcp_tool
async def get_league_transactions(round: int = 1) -> List[Dict[str, Any]]:
    """Get waiver wire and trade transactions for the Token Bowl league.

    Args:
        round: The transaction round/week number (default: 1).
               Can be an integer or string (will be converted).
               Must be positive (1 or greater).
               Transactions are grouped by processing rounds.
               Higher rounds represent more recent transactions.

    Returns transaction details including:
    - Transaction type (waiver, free_agent, trade)
    - Players added and dropped with full player data from cache
    - Each player includes name, team, position, and all cached stats/projections
    - FAAB bid amounts (if applicable)
    - Transaction status and timestamps
    - Trade details if applicable

    Returns:
        List of transaction dictionaries for the specified round with enriched player data
    """
    from lib.league_tools import fetch_league_transactions

    # Type conversion and validation
    try:
        round = int(round)
    except (TypeError, ValueError):
        logger.error(
            f"Failed to convert round to int: {round} ({type(round).__name__})"
        )
        return [
            {
                "error": f"Invalid round parameter: expected integer, got {type(round).__name__}",
                "value_received": str(round)[:100],
                "expected": "positive integer",
            }
        ]

    # Ensure round is positive
    if round < 1:
        logger.error(f"Round number must be positive: {round}")
        return [
            {
                "error": "Round must be 1 or greater",
                "value_received": round,
                "valid_range": "1+",
            }
        ]

    return await fetch_league_transactions(LEAGUE_ID, round, BASE_URL)


@mcp.tool()
@log_mcp_tool
async def get_recent_transactions(
    limit: int = 20,
    transaction_type: Optional[str] = None,
    include_failed: bool = False,
    drops_only: bool = False,
    min_days_ago: Optional[int] = None,
    max_days_ago: Optional[int] = None,
    include_player_details: bool = False,
) -> List[Dict[str, Any]]:
    """Get the most recent transactions, sorted by most recent first.

    Args:
        limit: Maximum number of transactions to return (default: 20, max: 20).
               Can be an integer or string (will be converted).
        transaction_type: Filter by type. Valid values: 'waiver', 'free_agent', 'trade'.
                         None returns all types.
        include_failed: Include failed transactions (default: False).
        drops_only: Return only transactions with drops (default: False).
        min_days_ago: Minimum days ago for transactions (default: None).
        max_days_ago: Maximum days ago for transactions (default: None).
        include_player_details: Include full player details (default: False, minimal data).

    Returns a consolidated list of recent transactions including:
    - The most recent transactions (up to 20)
    - All transaction details (type, status, adds/drops, etc.)
    - Players with basic info only (name, team, position) by default
    - Days since transaction for drops when drops_only=True
    - Sorted by status_updated timestamp (most recent first)
    - Filtered by type, status, and date range if requested

    Returns:
        List of transaction dictionaries sorted by recency with enriched player data
    """
    # Type conversion and validation for limit
    try:
        limit = int(limit)
    except (TypeError, ValueError):
        logger.error(
            f"Failed to convert limit to int: {limit} ({type(limit).__name__})"
        )
        return [
            {
                "error": f"Invalid limit parameter: expected integer, got {type(limit).__name__}",
                "value_received": str(limit)[:100],
                "expected": "integer between 1 and 20",
            }
        ]

    # Enforce maximum limit of 20 transactions
    if limit < 1:
        logger.error(f"Limit must be positive: {limit}")
        return [
            {
                "error": "Limit must be at least 1",
                "value_received": limit,
                "valid_range": "1-20",
            }
        ]
    limit = min(limit, 20)

    # Validate transaction_type
    if transaction_type is not None:
        valid_types = ["waiver", "free_agent", "trade"]
        if transaction_type not in valid_types:
            logger.error(f"Invalid transaction type: {transaction_type}")
            return [
                {
                    "error": "Invalid transaction_type parameter",
                    "value_received": str(transaction_type)[:100],
                    "valid_values": valid_types,
                }
            ]

    # Validate days ago parameters
    if min_days_ago is not None:
        try:
            min_days_ago = int(min_days_ago)
            if min_days_ago < 0:
                raise ValueError("Must be non-negative")
        except (TypeError, ValueError):
            logger.error(f"Invalid min_days_ago: {min_days_ago}")
            return [
                {
                    "error": "Invalid min_days_ago parameter",
                    "value_received": str(min_days_ago)[:100],
                    "expected": "non-negative integer",
                }
            ]

    if max_days_ago is not None:
        try:
            max_days_ago = int(max_days_ago)
            if max_days_ago < 0:
                raise ValueError("Must be non-negative")
        except (TypeError, ValueError):
            logger.error(f"Invalid max_days_ago: {max_days_ago}")
            return [
                {
                    "error": "Invalid max_days_ago parameter",
                    "value_received": str(max_days_ago)[:100],
                    "expected": "non-negative integer",
                }
            ]

    # Fetch transactions from the last 10 rounds to ensure we have enough
    all_transactions = []

    async with httpx.AsyncClient() as client:
        # Fetch multiple rounds in parallel
        tasks = []
        for round_num in range(1, 11):  # Get rounds 1-10
            tasks.append(
                client.get(f"{BASE_URL}/league/{LEAGUE_ID}/transactions/{round_num}")
            )

        responses = await asyncio.gather(*tasks, return_exceptions=True)

        for response in responses:
            if isinstance(response, Exception):
                continue  # Skip failed requests
            if response.status_code == 200:
                transactions = response.json()
                if transactions:  # Some rounds may be empty
                    all_transactions.extend(transactions)

    # Get player data from cache for enrichment
    from cache_client import get_player_by_id

    # Get current timestamp for date calculations
    current_time = datetime.now()

    # Apply filters and enrich with player data
    filtered_transactions = []
    for txn in all_transactions:
        # Filter by status (exclude failed unless requested)
        if not include_failed and txn.get("status") == "failed":
            continue

        # Filter by type if specified
        if transaction_type and txn.get("type") != transaction_type:
            continue

        # Filter for drops only if requested
        if drops_only and not txn.get("drops"):
            continue

        # Calculate days since transaction if we have a timestamp
        days_since = None
        if txn.get("status_updated"):
            # Convert milliseconds to datetime
            txn_time = datetime.fromtimestamp(txn["status_updated"] / 1000)
            days_since = (current_time - txn_time).days

            # Apply date range filters
            if min_days_ago is not None and days_since < min_days_ago:
                continue
            if max_days_ago is not None and days_since > max_days_ago:
                continue

            # Add days_since to transaction
            txn["days_since_transaction"] = days_since

        # Enrich "adds" with player data
        if txn.get("adds"):
            enriched_adds = {}
            for player_id, roster_id in txn["adds"].items():
                player_data = get_player_by_id(player_id)
                enriched_add = {
                    "roster_id": roster_id,
                    "player_name": player_data.get("full_name")
                    if player_data
                    else "Unknown",
                    "team": player_data.get("team") if player_data else None,
                    "position": player_data.get("position") if player_data else None,
                }
                # Include full details if requested
                if include_player_details and player_data:
                    enriched_add["player_data"] = player_data
                enriched_adds[player_id] = enriched_add
            txn["adds"] = enriched_adds

        # Enrich "drops" with player data
        if txn.get("drops"):
            enriched_drops = {}
            for player_id, roster_id in txn["drops"].items():
                player_data = get_player_by_id(player_id)
                enriched_drop = {
                    "roster_id": roster_id,
                    "player_name": player_data.get("full_name")
                    if player_data
                    else "Unknown",
                    "team": player_data.get("team") if player_data else None,
                    "position": player_data.get("position") if player_data else None,
                }
                # Include full details if requested
                if include_player_details and player_data:
                    enriched_drop["player_data"] = player_data
                # Add days since drop for drops_only mode
                if drops_only and days_since is not None:
                    enriched_drop["days_since_dropped"] = days_since
                enriched_drops[player_id] = enriched_drop
            txn["drops"] = enriched_drops

        filtered_transactions.append(txn)

    # Sort by status_updated timestamp (most recent first)
    filtered_transactions.sort(key=lambda x: x.get("status_updated", 0), reverse=True)

    # Return up to the limit (max 20 transactions)
    return filtered_transactions[:limit]


@mcp.tool()
@log_mcp_tool
async def get_league_traded_picks() -> List[Dict[str, Any]]:
    """Get all future draft picks that have been traded in the Token Bowl league.

    Returns information about traded picks including:
    - Season and round of the pick
    - Original owner roster ID
    - New owner roster ID after trade
    - Previous owner roster ID (if traded multiple times)

    Useful for tracking draft capital and evaluating keeper/dynasty trades.

    Returns:
        List of traded draft pick dictionaries
    """
    from lib.league_tools import fetch_league_traded_picks

    return await fetch_league_traded_picks(LEAGUE_ID, BASE_URL)


@mcp.tool()
@log_mcp_tool
async def get_league_drafts() -> List[Dict[str, Any]]:
    """Get all draft information for the Token Bowl league.

    Returns draft details including:
    - Draft ID and type (snake, auction, linear)
    - Draft status (pre_draft, drafting, complete)
    - Draft order and slot assignments
    - Start time and settings
    - Season year

    Use draft_id with get_draft_picks() for detailed pick information.

    Returns:
        List of draft dictionaries for all league drafts
    """
    from lib.league_tools import fetch_league_drafts

    return await fetch_league_drafts(LEAGUE_ID, BASE_URL)


@mcp.tool()
@log_mcp_tool
async def get_league_winners_bracket() -> List[Dict[str, Any]]:
    """Get the playoff winners bracket for the Token Bowl league championship.

    Returns playoff bracket information including:
    - Round number (1 = first round, increases each week)
    - Matchup ID and competing roster IDs
    - Winner and loser roster IDs (when determined)
    - Points scored by each team (when games complete)
    - Playoff seed assignments

    Typically covers weeks 15-17 of the NFL season.

    Returns:
        List of playoff matchup dictionaries for the winners bracket
    """
    from lib.league_tools import fetch_league_winners_bracket

    return await fetch_league_winners_bracket(LEAGUE_ID, BASE_URL)


@mcp.tool()
@log_mcp_tool
async def get_user(username_or_id: str) -> Dict[str, Any]:
    """Get detailed information about a Sleeper user by username or user ID.

    Args:
        username_or_id: Either the unique username or user_id of the Sleeper user.
                       Cannot be empty. Will be converted to string.

    Returns user profile including:
    - User ID (unique numeric identifier)
    - Username (unique handle)
    - Display name (shown in leagues)
    - Avatar ID for profile picture
    - Account creation date

    Example: get_user("JohnDoe123") or get_user("123456789")

    Returns:
        Dict containing user profile information
    """
    # Validate username_or_id is provided and not empty
    if not username_or_id:
        logger.error("username_or_id parameter is required")
        return {
            "error": "username_or_id parameter is required",
            "expected": "non-empty string (username or user ID)",
        }

    # Convert to string and validate
    username_or_id = str(username_or_id).strip()
    if not username_or_id:
        logger.error("username_or_id cannot be empty")
        return {
            "error": "username_or_id cannot be empty",
            "expected": "non-empty string (username or user ID)",
        }

    async with httpx.AsyncClient() as client:
        response = await client.get(f"{BASE_URL}/user/{username_or_id}")
        response.raise_for_status()
        return response.json()


# Commented out - this MCP server is for a specific league (Token Bowl)
# @mcp.tool()
# async def get_user_leagues(
#     user_id: str, sport: str = "nfl", season: str = "2025"
# ) -> List[Dict[str, Any]]:
#     """Get all fantasy leagues a user is participating in for a specific sport and season.
#
#     Args:
#         user_id: The numeric user ID of the Sleeper user (not username).
#         sport: The sport type (default: "nfl"). Options: "nfl", "nba", "lcs".
#         season: The year as a string (default: "2025"). Must be a valid 4-digit year.
#
#     Returns league information for each league including:
#     - League ID and name
#     - Total number of teams
#     - Scoring settings type
#     - League avatar
#     - Draft status and ID
#     - Season type and status
#
#     Useful for finding all leagues a user is in or checking league activity.
#
#     Returns:
#         List of league dictionaries the user is participating in
#     """
#     async with httpx.AsyncClient() as client:
#         response = await client.get(
#             f"{BASE_URL}/user/{user_id}/leagues/{sport}/{season}"
#         )
#         response.raise_for_status()
#         return response.json()


# @mcp.tool()
# async def get_user_drafts(
#     user_id: str, sport: str = "nfl", season: str = "2025"
# ) -> List[Dict[str, Any]]:
#     """Get all fantasy drafts a user has participated in for a specific sport and season.

#     Args:
#         user_id: The numeric user ID of the Sleeper user (not username).
#         sport: The sport type (default: "nfl"). Options: "nfl", "nba", "lcs".
#         season: The year as a string (default: "2025"). Must be a valid 4-digit year.

#     Returns draft information including:
#     - Draft ID and status (pre_draft, drafting, complete)
#     - Draft type (snake, auction, linear)
#     - Start time and created date
#     - Number of teams and rounds
#     - League ID associated with draft
#     - User's draft position/slot

#     Use draft_id with get_draft_picks() for detailed pick information.

#     Returns:
#         List of draft dictionaries the user has participated in
#     """
#     async with httpx.AsyncClient() as client:
#         response = await client.get(
#             f"{BASE_URL}/user/{user_id}/drafts/{sport}/{season}"
#         )
#         response.raise_for_status()
#         return response.json()


# Commented out - response too large (422K tokens) to be useful as an MCP tool
# @mcp.tool()
# async def get_players() -> Dict[str, Any]:
#     """Get comprehensive NFL player data with Fantasy Nerds enrichment (active players on teams only).
#
#     Returns unified player data including:
#     - Sleeper base data (name, team, position, status, age, etc.)
#     - Fantasy Nerds enrichment (ADP, injuries, projections)
#     - Player IDs for both systems
#     - Only includes players where active=true and team is not null
#
#     Data is cached in Redis (24-hour TTL) with active players on teams only.
#
#     Returns:
#         Dict with player_id as keys and unified player data as values (active players on teams only)
#     """
#     try:
#         logger.debug("Fetching active players from unified cache")
#         result = get_players_from_cache(active_only=True)  # Sync function, don't await
#         logger.info(f"Successfully retrieved {len(result)} active players from cache")
#         return result
#     except Exception as e:
#         logger.error(f"Error getting players: {e}", exc_info=True)
#         return {"error": f"Failed to get players: {str(e)}"}


@mcp.tool()
@log_mcp_tool
async def search_players_by_name(name: str) -> List[Dict[str, Any]]:
    """Search for players by name with unified Sleeper + Fantasy Nerds data.

    Args:
        name: Player name to search for (minimum 2 characters).
              Will be converted to string and trimmed.

              Format examples:
              - Last name only: "mahomes", "jefferson", "hill"
              - First name only: "patrick", "justin", "tyreek"
              - Full name: "patrick mahomes", "justin jefferson"
              - Partial name: "dav" (matches Davante, David, etc.)

              Notes:
              - Case-insensitive matching
              - Spaces are optional: "patrickMahomes" works
              - Partial matches supported: "jeff" finds Jefferson
              - Returns top 10 matches sorted by relevance

    Returns matching players with:
    - Basic info (name, team, position, age, status)
    - Sleeper ID for roster operations
    - Fantasy Nerds enrichment (ADP, injuries, projections when available)
    - Search results sorted by Sleeper search rank

    Returns:
        List of player dictionaries with unified data (max 10 results)
    """
    try:
        # Validate name parameter
        if not name:
            logger.error("Name parameter is required for search")
            return [
                {
                    "error": "Name parameter is required",
                    "expected": "string with at least 2 characters",
                }
            ]

        # Convert to string and validate length
        name = str(name).strip()
        if len(name) < 2:
            logger.error(f"Search query too short: {name}")
            return [
                {
                    "error": "Search query must be at least 2 characters",
                    "value_received": name,
                    "minimum_length": 2,
                }
            ]

        # Run sync function in executor
        loop = asyncio.get_event_loop()
        result = await loop.run_in_executor(None, search_players_unified, name)

        # Spot refresh stats for found players
        if result:
            player_ids = {p.get("player_id") for p in result if p.get("player_id")}
            if player_ids:
                logger.info(
                    f"Spot refreshing stats for {len(player_ids)} searched players"
                )
                spot_refresh_player_stats(player_ids)
                # Re-fetch the results to get updated stats
                result = await loop.run_in_executor(None, search_players_unified, name)

        return result if result else []
    except Exception as e:
        logger.error(
            f"Failed to search for player (player_name={name}, error_type={type(e).__name__}, "
            f"error_message={str(e)})",
            exc_info=True,
        )
        return []  # Return empty list on error


@mcp.tool()
@log_mcp_tool
async def get_player_by_sleeper_id(player_id: str) -> Optional[Dict[str, Any]]:
    """Get unified player data by Sleeper ID.

    Args:
        player_id: The Sleeper player ID. Will be converted to string.
                  Cannot be empty. Example: "4046" for Patrick Mahomes

    Returns complete unified player information:
    - All Sleeper data fields (name, age, position, team, etc.)
    - Fantasy Nerds enrichment (ADP, injuries, projections)
    - Both Sleeper ID and Fantasy Nerds ID when mapped

    Returns:
        Dict with unified player data or error if not found
    """
    try:
        # Validate player_id is provided
        if not player_id:
            logger.error("player_id parameter is required")
            return {
                "error": "player_id parameter is required",
                "expected": "non-empty string (numeric player ID)",
            }

        # Convert to string and validate
        player_id = str(player_id).strip()
        if not player_id:
            logger.error("player_id cannot be empty")
            return {
                "error": "player_id cannot be empty",
                "expected": "non-empty string (numeric player ID)",
            }

        # Spot refresh stats for this specific player
        logger.info(f"Spot refreshing stats for player {player_id}")
        spot_refresh_player_stats({player_id})

        # Run sync function in executor to get updated data
        loop = asyncio.get_event_loop()
        result = await loop.run_in_executor(None, get_player_by_id, player_id)
        return result if result else None
    except Exception as e:
        logger.error(
            f"Failed to get player by ID (player_id={player_id}, error_type={type(e).__name__}, "
            f"error_message={str(e)})",
            exc_info=True,
        )
        return None  # Return None on error


# Cache status removed - cache management should be handled elsewhere, not in MCP server


# Note: get_player_stats removed - stats are now included in cached player data
# Player stats for the current week are automatically included when fetching player data
# from get_players(), search_players_by_name(), or get_player_by_sleeper_id()


@mcp.tool()
@log_mcp_tool
async def get_trending_players(
    type: str = "add", limit: int = 10, position: Optional[str] = None
) -> List[Dict[str, Any]]:
    """Get trending NFL players based on recent add/drop activity across all Sleeper leagues.

    Args:
        type: Transaction type to track (default: "add")
              Must be exactly "add" or "drop" (case-sensitive).
              - "add": Players being picked up from waivers/free agency
              - "drop": Players being dropped to waivers
        limit: Maximum number of players to return (default: 10, max: 25).
              Can be integer or string (will be converted).
        position: Filter by position (QB, RB, WR, TE, DEF, K). None returns all positions.
                 Case-insensitive (will be uppercased).

    Returns trending players with:
    - Full player information including name, position, team
    - FFNerd enrichment data (projections, injuries when available)
    - Count of adds/drops over the last 24 hours
    - Useful for identifying breakout players or injury news
    - Great for waiver wire decisions

    Returns:
        List of dictionaries with enriched player data and add/drop counts
    """
    # Validate type parameter
    valid_types = ["add", "drop"]
    if type not in valid_types:
        logger.error(f"Invalid trending type: {type}")
        return [
            {
                "error": "Invalid type parameter",
                "value_received": str(type)[:100],
                "valid_values": valid_types,
            }
        ]

    # Validate limit parameter
    try:
        limit = validate_limit(limit, max_value=25)
    except ValueError as e:
        logger.error(f"Limit validation failed: {e}")
        return [
            create_error_response(
                str(e),
                value_received=str(limit)[:100],
                expected="integer between 1 and 25",
            )
        ]

    # Validate position parameter if provided
    if position is not None:
        try:
            position = validate_position(position)
        except ValueError as e:
            logger.error(f"Position validation failed: {e}")
            return [
                create_error_response(
                    str(e),
                    value_received=str(position)[:100],
                    valid_values=["QB", "RB", "WR", "TE", "K", "DEF"],
                )
            ]

    # Always use 24 hour lookback, fetch 25 players from API (filter after enrichment)
    params = {"lookback_hours": 24, "limit": 25}

    async with httpx.AsyncClient() as client:
        response = await client.get(
            f"{BASE_URL}/players/nfl/trending/{type}", params=params
        )
        response.raise_for_status()
        trending_data = response.json()

    # Get cached player data for enrichment
    all_players = get_players_from_cache(active_only=False)

    # Enrich trending data with full player information
    enriched_trending = []
    for item in trending_data:
        player_id = str(item.get("player_id"))
        if player_id in all_players:
            player_data = all_players[player_id].copy()
            player_data["count"] = item.get("count", 0)

            # Filter by position if requested
            if position:
                player_position = player_data.get("position")
                if player_position != position:
                    continue

            enriched_trending.append(player_data)
        else:
            # If player not in cache, return basic info
            item["player_id"] = player_id
            enriched_trending.append(item)

    # Apply limit after filtering
    return enriched_trending[:limit]


@mcp.tool()
@log_mcp_tool
async def get_player_stats_all_weeks(
    player_id: str, season: Optional[str] = None
) -> Dict[str, Any]:
    """Get real stats for all weeks of a season for a specific player.

    Args:
        player_id: The Sleeper player ID (required). Will be converted to string.
                  Cannot be empty. Example: "4046" for Patrick Mahomes
        season: The season year (optional). Can be integer or string.
               Valid range: 2009-2030. Defaults to current season if not provided.

    Returns comprehensive stats including:
    - Player information (name, position, team, status)
    - Week-by-week real game stats (fantasy points and game statistics)
    - Season totals aggregating all weeks
    - Games played count
    - Only includes weeks that have been played (no future weeks)

    Note: This fetches real game stats, not projections.
    Stats are organized by week with PPR scoring and relevant statistics.

    Returns:
        Dict containing player info, weekly stats, and season totals
    """
    try:
        # Validate player_id is provided
        if not player_id:
            logger.error("player_id parameter is required")
            return {
                "error": "player_id parameter is required",
                "expected": "non-empty string (numeric player ID)",
            }

        # Convert to string and validate
        player_id = str(player_id).strip()
        if not player_id:
            logger.error("player_id cannot be empty")
            return {
                "error": "player_id cannot be empty",
                "expected": "non-empty string (numeric player ID)",
            }

        # Validate season if provided
        if season is not None:
            season = str(season).strip()
            # Check if season is a valid year format
            try:
                year = int(season)
                if year < 2009 or year > 2030:  # Reasonable bounds for NFL seasons
                    raise ValueError("Year out of range")
            except ValueError:
                logger.error(f"Invalid season format: {season}")
                return {
                    "error": "Invalid season parameter",
                    "value_received": str(season)[:100],
                    "expected": "year string (e.g., '2025')",
                }

        # Get player info from cache first
        player_data = get_player_by_id(player_id)
        if not player_data:
            return {
                "error": f"Player with ID {player_id} not found",
                "player_id": player_id,
            }

        # Get current season and week info
        async with httpx.AsyncClient(timeout=10.0) as client:
            state_response = await client.get(f"{BASE_URL}/state/nfl")
            state_response.raise_for_status()
            state = state_response.json()

            current_season = season or str(state.get("season", datetime.now().year))
            current_week = state.get("week", 1)

        logger.info(
            f"Fetching all weeks stats for player {player_id} in season {current_season} (up to week {current_week})"
        )

        # Prepare response structure
        result = {
            "player_id": player_id,
            "player_info": {
                "name": player_data.get("full_name", "Unknown"),
                "position": player_data.get("position"),
                "team": player_data.get("team"),
                "status": player_data.get("status"),
            },
            "season": int(current_season),
            "weeks_fetched": current_week,
            "weekly_stats": {},
            "totals": {
                "fantasy_points": 0.0,
                "games_played": 0,
            },
        }

        # Import the filter function from cache_client
        from cache_client import filter_ppr_relevant_stats

        # Fetch stats for all weeks concurrently
        async with httpx.AsyncClient(timeout=10.0) as client:
            # Create tasks for all weeks
            tasks = []
            for week in range(1, current_week + 1):
                url = f"{BASE_URL}/stats/nfl/regular/{current_season}/{week}"
                tasks.append(client.get(url))

            # Execute all requests concurrently
            responses = await asyncio.gather(*tasks, return_exceptions=True)

            # Process each week's response
            for week_num, response in enumerate(responses, start=1):
                if isinstance(response, Exception):
                    logger.warning(
                        f"Failed to fetch week stats (week_num={week_num}, player_id={player_id}, "
                        f"error_type={type(response).__name__}, error_message={str(response)})"
                    )
                    continue

                try:
                    response.raise_for_status()
                    week_stats = response.json()

                    # Filter to PPR-relevant stats
                    filtered_stats = filter_ppr_relevant_stats(week_stats)

                    # Check if player has stats for this week
                    if player_id in filtered_stats:
                        player_week_stats = filtered_stats[player_id]

                        # Extract fantasy points
                        fantasy_points = player_week_stats.get("fantasy_points", 0)

                        # Separate game stats from fantasy points
                        game_stats = {
                            k: v
                            for k, v in player_week_stats.items()
                            if k != "fantasy_points"
                        }

                        # Add to weekly stats
                        result["weekly_stats"][str(week_num)] = {
                            "fantasy_points": round(fantasy_points, 2),
                            "game_stats": game_stats if game_stats else None,
                        }

                        # Update totals
                        result["totals"]["fantasy_points"] += fantasy_points
                        result["totals"]["games_played"] += 1

                        # Aggregate game stats in totals
                        for stat_key, stat_value in game_stats.items():
                            if stat_key not in result["totals"]:
                                result["totals"][stat_key] = 0
                            result["totals"][stat_key] += stat_value

                except Exception as e:
                    logger.error(
                        f"Failed to process week stats (week_num={week_num}, player_id={player_id}, "
                        f"error_type={type(e).__name__}, error_message={str(e)})",
                        exc_info=True,
                    )
                    continue

        # Round the total fantasy points
        result["totals"]["fantasy_points"] = round(
            result["totals"]["fantasy_points"], 2
        )

        # Round all numeric totals
        for key, value in result["totals"].items():
            if isinstance(value, float) and key != "games_played":
                result["totals"][key] = round(value, 2)

        logger.info(
            f"Successfully fetched stats for player {player_id}: "
            f"{result['totals']['games_played']} games played, "
            f"{result['totals']['fantasy_points']} total fantasy points"
        )

        return result

    except Exception as e:
        logger.error(
            f"Failed to get all weeks stats (player_id={player_id}, season={season}, "
            f"error_type={type(e).__name__}, error_message={str(e)})",
            exc_info=True,
        )
        return {
            "error": f"Failed to get stats: {str(e)}",
            "player_id": player_id,
        }


@mcp.tool()
@log_mcp_tool
async def get_waiver_wire_players(
    position: Optional[str] = None,
    search_term: Optional[str] = None,
    limit: int = 50,
    include_stats: bool = False,
    highlight_recent_drops: bool = True,
    verify_availability: bool = True,
) -> Dict[str, Any]:
    """Get NFL players available on the waiver wire (not on any team roster).

    This tool identifies free agents by comparing all NFL players against
    currently rostered players in the Token Bowl league.

    Args:
        position: Filter by position. Valid values: QB, RB, WR, TE, DEF, K.
                 Case-insensitive (will be uppercased). None returns all positions.

        search_term: Search for players by name (case-insensitive).
                    Partial matches are supported.

        limit: Maximum number of players to return (default: 50, max: 200).
              Can be integer or string (will be converted).
              Players are sorted by relevance (active players first).

        include_stats: Include full stats and projections (default: False, minimal data).

        highlight_recent_drops: Mark players dropped in last 7 days (default: True).

        verify_availability: Double-check roster status (default: True).

    Returns waiver wire data including:
    - Total available players count
    - Filtered results based on criteria
    - Player details (name, position, team, status)
    - Projected points (if available)
    - Trending add counts from last 24 hours (always included)
    - Recently dropped players marked (if highlight_recent_drops=True)
    - Cache freshness information

    Note: Cache refreshes daily. Recent adds/drops may not be reflected
    immediately in player details, but roster data is fetched live.

    Returns:
        Dict with available players and metadata
    """
    try:
        # Validate position
        if position is not None:
            try:
                position = validate_position(position)
            except ValueError as e:
                logger.error(f"Position validation failed: {e}")
                return create_error_response(
                    str(e),
                    value_received=str(position)[:100],
                    valid_values=["QB", "RB", "WR", "TE", "DEF", "K"],
                )

        # Validate limit
        try:
            limit = validate_limit(limit, max_value=200)
        except ValueError as e:
            logger.error(f"Limit validation failed: {e}")
            return create_error_response(
                str(e),
                value_received=str(limit)[:100],
                expected="integer between 1 and 200",
            )

        # Validate search_term if provided (allow empty to be treated as None)
        if search_term is not None:
            search_term = str(search_term).strip()
            if not search_term:
                search_term = None  # Treat empty string as None

        # Get all current rosters to find rostered players (if verify_availability is True)
        rostered_players = set()
        if verify_availability:
            async with httpx.AsyncClient() as client:
                response = await client.get(f"{BASE_URL}/league/{LEAGUE_ID}/rosters")
                response.raise_for_status()
                rosters = response.json()

            # Collect all rostered player IDs
            for roster in rosters:
                if roster.get("players"):
                    rostered_players.update(roster["players"])

        # Get all NFL players from cache (sync function, don't await)
        all_players = get_players_from_cache(active_only=False)

        # Fetch trending data and recent drops using utility functions
        trending_data = await get_trending_data_map(
            get_trending_players.fn, txn_type="add"
        )
        recent_drops = (
            await get_recent_drops_set(
                get_recent_transactions.fn, days_back=7, limit=50
            )
            if highlight_recent_drops
            else set()
        )

        # Filter to find available players
        available_players = []
        for player_id, player_data in all_players.items():
            # Skip if player is rostered (only if verify_availability is True)
            if verify_availability and player_id in rostered_players:
                continue

            # Skip if player doesn't match position filter
            if position and player_data.get("position") != position.upper():
                continue

            # Skip if player doesn't match search term
            if search_term:
                player_name = (
                    player_data.get("full_name", "")
                    or f"{player_data.get('first_name', '')} {player_data.get('last_name', '')}"
                ).lower()
                if search_term.lower() not in player_name:
                    continue

            # Use enrichment utility based on mode
            if not include_stats:
                player_entry = enrich_player_minimal(player_id, player_data)
            else:
                # Full data mode - pass through all player data
                player_entry = player_data

            available_players.append(player_entry)

        # Add trending data and recent drops marks using utility functions
        available_players = add_trending_data(available_players, trending_data)
        available_players = mark_recent_drops(available_players, recent_drops)

        # Sort players by relevance
        # Priority: 1) Recently dropped, 2) Active status, 3) Trending adds, 4) Projected points, 5) Name
        def sort_key(player):
            # Recently dropped players first
            recently_dropped = 0 if player.get("recently_dropped") else 1
            # Active players next
            status_priority = 0 if player.get("status") == "Active" else 1
            # Then by trending adds (negative for descending)
            trending = -player.get("trending_add_count", 0)
            # Then by projected points (negative for descending)
            proj_points = 0
            # Handle both minimal and full data structures
            if "projected_points" in player:
                # Minimal data mode
                try:
                    proj_points = -float(player.get("projected_points", 0))
                except (ValueError, TypeError):
                    pass
            elif "data" in player and player.get("data", {}).get("projections"):
                # Full data mode
                try:
                    proj_points = -float(
                        player["data"]["projections"].get("proj_pts", 0)
                    )
                except (ValueError, TypeError):
                    pass
            # Then alphabetically
            name = player.get("full_name", "") or ""
            return (recently_dropped, status_priority, trending, proj_points, name)

        available_players.sort(key=sort_key)

        # Apply limit
        filtered_players = available_players[: min(limit, 200)]

        return {
            "total_available": len(available_players),
            "filtered_count": len(filtered_players),
            "players": filtered_players,
            "filters_applied": {
                "position": position,
                "search_term": search_term,
                "limit": limit,
            },
        }

    except Exception as e:
        logger.error(
            f"Failed to fetch waiver wire players (position={position}, search_term={search_term}, "
            f"limit={limit}, error_type={type(e).__name__}, error_message={str(e)})",
            exc_info=True,
        )
        return {
            "error": f"Failed to fetch waiver wire players: {str(e)}",
            "total_available": 0,
            "filtered_count": 0,
            "players": [],
        }


@mcp.tool()
@log_mcp_tool
async def get_waiver_analysis(
    position: Optional[str] = None,
    days_back: int = 7,
    limit: int = 20,
) -> Dict[str, Any]:
    """Get comprehensive waiver wire analysis with minimal context usage.

    A consolidated tool that efficiently combines waiver wire data with recent
    transactions to provide focused recommendations.

    Args:
        position: Filter by position. Valid values: QB, RB, WR, TE, DEF, K.
                 Case-insensitive (will be uppercased). None returns all positions.
        days_back: Number of days to look back for recently dropped players (default: 7).
                  Can be integer or string. Valid range: 1-30.
        limit: Maximum number of players to return per category (default: 20).
              Can be integer or string. Maximum: 50.

    Returns comprehensive analysis including:
    - recently_dropped: Players dropped in our league (last N days) who are valuable
    - trending_available: Top trending adds who are actually available
    - waiver_priority: Current priority position (if available)
    - position_needs: Analysis of roster needs by position
    - All player data in minimal format to reduce context

    Returns:
        Dict with waiver analysis and recommendations
    """
    try:
        # Validate position
        if position is not None:
            try:
                position = validate_position(position)
            except ValueError as e:
                logger.error(f"Position validation failed: {e}")
                return create_error_response(
                    str(e),
                    value_received=str(position)[:100],
                    valid_values=["QB", "RB", "WR", "TE", "DEF", "K"],
                )

        # Validate days_back
        try:
            days_back = validate_days_back(days_back, min_value=1, max_value=30)
        except ValueError as e:
            logger.error(f"days_back validation failed: {e}")
            return create_error_response(
                str(e),
                value_received=str(days_back)[:100],
                expected="integer between 1 and 30",
            )

        # Validate limit (capped at 50 for this analysis)
        try:
            limit = validate_limit(limit, max_value=50)
        except ValueError as e:
            logger.error(f"Limit validation failed: {e}")
            return create_error_response(
                str(e),
                value_received=str(limit)[:100],
                expected="integer between 1 and 50",
            )
        logger.info(
            f"Starting waiver analysis for position={position}, days_back={days_back}"
        )

        # Get current rosters to determine position needs and waiver priority
        rosters_data = {}
        async with httpx.AsyncClient() as client:
            response = await client.get(f"{BASE_URL}/league/{LEAGUE_ID}/rosters")
            response.raise_for_status()
            rosters = response.json()

            # Analyze position distribution across league
            for roster in rosters:
                roster_id = roster.get("roster_id")
                if roster.get("players"):
                    rosters_data[roster_id] = {
                        "players": roster["players"],
                        "settings": roster.get("settings", {}),
                    }

        # Get recently dropped players from our league
        recent_drops = []
        try:
            recent_transactions = await get_recent_transactions.fn(
                drops_only=True,
                max_days_ago=days_back,
                include_player_details=False,
                limit=50,
            )

            # Collect unique recently dropped players
            dropped_player_ids = set()

            # Get player data from cache to enrich drops with projections
            all_players = get_players_from_cache(active_only=False)

            for txn in recent_transactions:
                if txn.get("drops"):
                    for player_id, drop_info in txn["drops"].items():
                        if player_id not in dropped_player_ids:
                            dropped_player_ids.add(player_id)
                            drop_data = {
                                "player_id": player_id,
                                "player_name": drop_info.get("player_name"),
                                "position": drop_info.get("position"),
                                "team": drop_info.get("team"),
                                "days_since_dropped": drop_info.get(
                                    "days_since_dropped", 0
                                ),
                            }

                            # Add projections if available in cache
                            player_cache_data = all_players.get(player_id, {})
                            if player_cache_data:
                                # Add weekly projected points
                                if "stats" in player_cache_data and player_cache_data[
                                    "stats"
                                ].get("projected"):
                                    drop_data["projected_points"] = player_cache_data[
                                        "stats"
                                    ]["projected"].get("fantasy_points", 0)

                                # Add ROS projected points
                                if "stats" in player_cache_data and player_cache_data[
                                    "stats"
                                ].get("ros_projected"):
                                    drop_data["ros_projected_points"] = (
                                        player_cache_data["stats"]["ros_projected"].get(
                                            "fantasy_points", 0
                                        )
                                    )

                            recent_drops.append(drop_data)

            # Sort by days since dropped (most recent first)
            recent_drops.sort(key=lambda x: x.get("days_since_dropped", 999))

        except Exception as e:
            logger.warning(
                f"Could not fetch recent drops for waiver analysis (error_type={type(e).__name__}, "
                f"error_message={str(e)})"
            )

        # Get available players on waiver wire
        waiver_players = await get_waiver_wire_players.fn(
            position=position,
            limit=limit * 2,  # Get more to filter
            include_stats=False,  # Minimal data mode
            highlight_recent_drops=True,
            verify_availability=True,
        )

        # Separate trending available players
        trending_available = []
        if waiver_players.get("players"):
            for player in waiver_players["players"]:
                if player.get("trending_add_count", 0) > 0:
                    trending_available.append(
                        {
                            "player_id": player.get("player_id"),
                            "player_name": player.get("full_name"),
                            "position": player.get("position"),
                            "team": player.get("team"),
                            "projected_points": player.get("projected_points", 0),
                            "ros_projected_points": player.get(
                                "ros_projected_points", 0
                            ),
                            "trending_add_count": player.get("trending_add_count", 0),
                            "recently_dropped": player.get("recently_dropped", False),
                        }
                    )

            # Sort by trending count
            trending_available.sort(
                key=lambda x: x.get("trending_add_count", 0), reverse=True
            )
            trending_available = trending_available[:limit]

        # Filter recently dropped to only include available players
        recently_dropped_available = []
        rostered_players = set()
        for roster_data in rosters_data.values():
            rostered_players.update(roster_data.get("players", []))

        for drop in recent_drops:
            if drop["player_id"] not in rostered_players:
                recently_dropped_available.append(drop)

        recently_dropped_available = recently_dropped_available[:limit]

        # Build position needs analysis (simplified)
        position_needs = {
            "QB": "Standard",
            "RB": "High demand",
            "WR": "High demand",
            "TE": "Standard",
            "DEF": "Low priority",
            "K": "Low priority",
        }

        # Get current waiver priority (if available in roster settings)
        waiver_priority = {
            "current_position": "Not available",
            "total_teams": len(rosters),
            "recommendation": "Use priority for high-impact players only",
        }

        # Find waiver priority from roster settings
        for roster in rosters:
            settings = roster.get("settings", {})
            if settings.get("waiver_position"):
                waiver_priority["current_position"] = settings.get("waiver_position")
                break

        return {
            "recently_dropped": recently_dropped_available,
            "trending_available": trending_available,
            "waiver_priority": waiver_priority,
            "position_needs": position_needs,
            "analysis_settings": {
                "position_filter": position,
                "days_back": days_back,
                "limit": limit,
            },
            "summary": {
                "total_recently_dropped": len(recently_dropped_available),
                "total_trending": len(trending_available),
                "top_recommendation": (
                    recently_dropped_available[0]
                    if recently_dropped_available
                    else trending_available[0]
                    if trending_available
                    else None
                ),
            },
        }

    except Exception as e:
        logger.error(
            f"Failed to analyze waiver claims (position={position}, days_back={days_back}, "
            f"limit={limit}, error_type={type(e).__name__}, error_message={str(e)})",
            exc_info=True,
        )
        return {
            "error": f"Failed to complete waiver analysis: {str(e)}",
            "recently_dropped": [],
            "trending_available": [],
            "waiver_priority": {},
            "position_needs": {},
        }


@mcp.tool()
@log_mcp_tool
async def get_trending_context(
    player_ids: List[str],
    max_players: int = 5,
) -> Dict[str, str]:
    """Get concise explanations for why players are trending.

    Uses web search and player data to find recent news and context explaining
    why players are trending in fantasy football.

    Args:
        player_ids: List of Sleeper player IDs to get context for.
                   Must be a list (not a string). Cannot be empty.
        max_players: Maximum number of players to process (default: 5, max: 10).
                    Can be integer or string (will be converted).

    Returns:
        Dict mapping player_id to a 2-3 sentence explanation of why they're trending.
        Includes:
        - Recent injury to starter
        - Depth chart changes
        - Breakout performance
        - Trade/release news
        - Usage/target changes

    Example:
        {"4046": "Mahomes is trending after throwing 5 TDs last week.
         With Kelce returning from injury, the passing game looks elite."}
    """
    try:
        # Validate player_ids
        if not player_ids:
            logger.error("player_ids parameter is required")
            return {
                "error": "player_ids parameter is required",
                "expected": "non-empty list of player IDs",
            }

        if not isinstance(player_ids, list):
            logger.error(f"player_ids must be a list, got {type(player_ids).__name__}")
            return {
                "error": f"Invalid player_ids parameter: expected list, got {type(player_ids).__name__}"
            }

        # Validate max_players
        try:
            max_players = int(max_players)
            if max_players < 1:
                raise ValueError("Must be positive")
            max_players = min(max_players, 10)  # Cap at 10
        except (TypeError, ValueError):
            logger.error(f"Invalid max_players: {max_players}")
            return {
                "error": "Invalid max_players parameter",
                "value_received": str(max_players)[:100],
                "expected": "integer between 1 and 10",
            }
        # Limit the number of players to prevent excessive API calls
        max_players = min(max_players, 10)
        player_ids = player_ids[:max_players]

        # Get player data for names and teams
        from cache_client import get_player_by_id

        trending_context = {}

        for player_id in player_ids:
            try:
                # Get player info
                player_data = get_player_by_id(player_id)
                if not player_data:
                    trending_context[player_id] = "Player data not available."
                    continue

                player_name = player_data.get("full_name", "Unknown")
                team = player_data.get("team", "")
                position = player_data.get("position", "")

                # Build search query (would be used with web search API in production)
                # search_query = f"{player_name} {team} fantasy football news trending waiver wire 2025"

                # Perform web search (this would use actual web search API in production)
                # For now, we'll create a placeholder based on available data
                context_parts = []

                # Check injury status
                if player_data.get("injury_status"):
                    injury = player_data.get("injury_status")
                    context_parts.append(f"Listed as {injury} on injury report")

                # Check for recent performance from FFNerd data
                if "data" in player_data:
                    ffnerd_data = player_data.get("data", {})

                    # Check projections
                    if ffnerd_data.get("projections"):
                        proj_pts = ffnerd_data["projections"].get("proj_pts")
                        if proj_pts and float(proj_pts) > 10:
                            context_parts.append(f"Projected for {proj_pts} points")

                    # Check injury info
                    if ffnerd_data.get("injuries"):
                        injury_info = ffnerd_data["injuries"]
                        if injury_info.get("injury"):
                            context_parts.append(
                                f"Dealing with {injury_info['injury']}"
                            )

                # Default context if no specific info
                if not context_parts:
                    if position in ["RB", "WR"]:
                        context_parts.append("Seeing increased usage and targets")
                    elif position == "QB":
                        context_parts.append("Strong matchup upcoming")
                    elif position == "TE":
                        context_parts.append("Emerging as a red zone target")
                    else:
                        context_parts.append("Rising in fantasy relevance")

                # Build final context
                context = (
                    f"{player_name} ({position}, {team}): {'. '.join(context_parts)}."
                )
                trending_context[player_id] = context

            except Exception as e:
                logger.warning(
                    f"Could not get context for player (player_id={player_id}, "
                    f"error_type={type(e).__name__}, error_message={str(e)})"
                )
                trending_context[player_id] = "Context unavailable due to error."

        return trending_context

    except Exception as e:
        logger.error(
            f"Failed to get trending context (max_players={max_players}, "
            f"error_type={type(e).__name__}, error_message={str(e)})",
            exc_info=True,
        )
        return {"error": f"Failed to get trending context: {str(e)}"}


@mcp.tool()
@log_mcp_tool
async def evaluate_waiver_priority_cost(
    current_position: int,
    projected_points_gain: float,
    weeks_remaining: int = 14,
) -> Dict[str, Any]:
    """Calculate if using waiver priority is worth it.

    Evaluates whether to use waiver priority based on expected value and
    historical patterns.

    Args:
        current_position: Current waiver priority position (1 is best).
                         Can be integer or string. Valid range: 1-10.
        projected_points_gain: Expected points gain per week from the player.
                              Can be float or string. Must be non-negative.
        weeks_remaining: Weeks left in fantasy season (default: 14).
                        Can be integer or string. Valid range: 1-18.

    Returns analysis including:
    - recommended_action: "claim" or "wait"
    - expected_value: Total projected points value
    - priority_value: Estimated value of holding priority
    - historical_context: How often top priority matters
    - break_even_threshold: Points needed to justify claim

    Returns:
        Dict with waiver priority cost analysis and recommendation
    """
    try:
        # Validate current_position (using roster_id validation since it's also 1-10)
        try:
            current_position = validate_roster_id(
                current_position
            )  # Reuse 1-10 validation
        except ValueError as e:
            logger.error(f"Current position validation failed: {e}")
            return create_error_response(
                f"Current position must be between 1 and 10, got {current_position}",
                value_received=str(current_position)[:100],
                expected="integer between 1 and 10",
            )

        # Validate projected_points_gain
        try:
            projected_points_gain = float(projected_points_gain)
            if projected_points_gain < 0:
                raise ValueError("Projected points gain must be non-negative")
        except (TypeError, ValueError) as e:
            logger.error(f"Projected points gain validation failed: {e}")
            return create_error_response(
                str(e)
                if isinstance(e, ValueError)
                else f"Invalid projected_points_gain: must be a non-negative number, got {type(projected_points_gain).__name__}",
                value_received=str(projected_points_gain)[:100],
                expected="non-negative number",
            )

        # Validate weeks_remaining
        try:
            weeks_remaining = validate_week(
                weeks_remaining
            )  # Reuse week validation (1-18)
        except ValueError as e:
            logger.error(f"Weeks remaining validation failed: {e}")
            return create_error_response(
                f"Weeks remaining must be between 1 and 18, got {weeks_remaining}",
                value_received=str(weeks_remaining)[:100],
                expected="integer between 1 and 18",
            )

        # Calculate expected value from the player
        total_expected_points = projected_points_gain * weeks_remaining

        # Estimate value of waiver priority position
        # Top priority (1-3) is most valuable
        priority_value_multiplier = {
            1: 50,  # Top priority is very valuable
            2: 35,
            3: 25,
            4: 20,
            5: 15,
            6: 12,
            7: 10,
            8: 8,
            9: 6,
            10: 5,
        }.get(current_position, 3)

        priority_value = priority_value_multiplier * (weeks_remaining / 14)

        # Calculate break-even threshold
        break_even_threshold = priority_value / weeks_remaining

        # Make recommendation
        if total_expected_points > priority_value:
            recommended_action = "claim"
            reasoning = (
                f"Expected {total_expected_points:.1f} total points exceeds "
                f"priority value of {priority_value:.1f} points"
            )
        else:
            recommended_action = "wait"
            reasoning = (
                f"Expected {total_expected_points:.1f} total points is less than "
                f"priority value of {priority_value:.1f} points"
            )

        # Historical context
        historical_context = {
            "top_3_priority_value": "High - often gets league-winning players",
            "mid_priority_value": "Moderate - useful for bye week fills",
            "late_priority_value": "Low - mainly for depth pieces",
            "reset_frequency": "Weekly in most leagues",
        }

        return {
            "recommended_action": recommended_action,
            "reasoning": reasoning,
            "expected_value": round(total_expected_points, 1),
            "priority_value": round(priority_value, 1),
            "break_even_threshold": round(break_even_threshold, 1),
            "historical_context": historical_context,
            "analysis": {
                "current_position": current_position,
                "projected_weekly_gain": projected_points_gain,
                "weeks_remaining": weeks_remaining,
                "net_value": round(total_expected_points - priority_value, 1),
            },
        }

    except Exception as e:
        logger.error(
            f"Failed to evaluate waiver priority cost (current_position={current_position}, "
            f"projected_points_gain={projected_points_gain}, weeks_remaining={weeks_remaining}, "
            f"error_type={type(e).__name__}, error_message={str(e)})",
            exc_info=True,
        )
        return {
            "error": f"Failed to evaluate waiver priority: {str(e)}",
            "recommended_action": "wait",
            "reasoning": "Unable to calculate, defaulting to conservative approach",
        }


@mcp.tool()
@log_mcp_tool
async def get_nfl_schedule(week: Optional[int] = None) -> Dict[str, Any]:
    """Get NFL schedule for a specific week or the current week.

    Args:
        week: NFL week number (1-18 for regular season + playoffs).
              Can be integer or string (will be converted).
              If not provided or None, returns schedule for the current week.

    Returns schedule information including:
    - Season year and current week
    - List of games for the specified week with:
      - Game date/time and TV station
      - Home and away teams
      - Scores (if game has been played)
      - Winner (if game is complete)

    Uses Fantasy Nerds API for comprehensive schedule data.

    Returns:
        Dict with week schedule and game information
    """
    try:
        # Validate week if provided
        if week is not None:
            try:
                week = validate_week(week)
            except ValueError as e:
                logger.error(f"Week validation failed: {e}")
                return create_error_response(
                    str(e),
                    value_received=str(week)[:100],
                    expected="integer between 1 and 18, or None for current week",
                )

        # Get Fantasy Nerds API key
        api_key = os.environ.get("FFNERD_API_KEY")
        if not api_key:
            return {
                "error": "Fantasy Nerds API key not configured",
                "message": "Set FFNERD_API_KEY environment variable",
            }

        # Fetch schedule from Fantasy Nerds
        async with httpx.AsyncClient() as client:
            response = await client.get(
                "https://api.fantasynerds.com/v1/nfl/schedule",
                params={"apikey": api_key},
                timeout=10.0,
            )
            response.raise_for_status()
            data = response.json()

        # Extract current week from response
        current_week = data.get("current_week", 1)
        season = data.get("season", 2025)

        # Use current week if no week specified
        target_week = week if week is not None else current_week

        # Validate week number
        if target_week < 1 or target_week > 18:
            return {
                "error": f"Invalid week number: {target_week}",
                "message": "Week must be between 1 and 18",
            }

        # Filter games for the specified week
        all_games = data.get("schedule", [])
        week_games = [game for game in all_games if game.get("week") == target_week]

        # Sort games by date/time
        week_games.sort(key=lambda x: x.get("game_date", ""))

        # Format response
        return {
            "season": season,
            "current_week": current_week,
            "requested_week": target_week,
            "games_count": len(week_games),
            "games": week_games,
        }

    except httpx.HTTPError as e:
        logger.error(
            f"HTTP error fetching NFL schedule (week={week}, error_type={type(e).__name__}, "
            f"error_message={str(e)})",
            exc_info=True,
        )
        return {"error": "Failed to fetch NFL schedule", "details": str(e)}
    except Exception as e:
        logger.error(
            f"Failed to get NFL schedule (week={week}, error_type={type(e).__name__}, "
            f"error_message={str(e)})",
            exc_info=True,
        )
        return {"error": "Failed to get NFL schedule", "details": str(e)}


# @mcp.tool()
# async def get_draft(draft_id: str) -> Dict[str, Any]:
#     """Get comprehensive information about a specific fantasy draft.

#     Args:
#         draft_id: The unique draft identifier from Sleeper.
#                  Obtain from get_league_drafts() or get_user_drafts().

#     Returns draft details including:
#     - Draft type (snake, auction, linear)
#     - Current status (pre_draft, drafting, complete)
#     - Start time and settings
#     - Number of rounds and timer settings
#     - Draft order and slot assignments
#     - Team count and sport
#     - Scoring type and season

#     Use with get_draft_picks() to see actual player selections.

#     Returns:
#         Dict containing all draft configuration and metadata
#     """
#     async with httpx.AsyncClient() as client:
#         response = await client.get(f"{BASE_URL}/draft/{draft_id}")
#         response.raise_for_status()
#         return response.json()


# ============================================================================
# ChatGPT Compatibility Tools - Required for ChatGPT Connectors
# ============================================================================


@mcp.tool()
@log_mcp_tool
async def search(query: str) -> Dict[str, List[Dict[str, Any]]]:
    """Search for fantasy football information across players, teams, and league data.

    This tool is required for ChatGPT compatibility and searches through:
    - NFL players by name or position
    - Waiver wire availability
    - Trending players (adds/drops)
    - Team rosters and matchups

    Args:
        query: Natural language search query. Cannot be empty.
              Will be converted to string and trimmed.
              Examples: "Patrick Mahomes", "waiver RB", "trending"

    Returns:
        Dictionary with 'results' key containing list of matching items.
        Each result includes id, title, and url for proper citation.
    """
    # Validate query is provided and not empty
    if not query:
        logger.error("Query parameter is required for search")
        return {
            "results": [],
            "error": "Query parameter is required",
            "expected": "non-empty search string",
        }

    # Convert to string and validate
    query = str(query).strip()
    if not query:
        logger.error("Search query cannot be empty")
        return {
            "results": [],
            "error": "Search query cannot be empty",
            "expected": "non-empty search string",
        }

    results = []
    query_lower = query.lower()

    try:
        # Search for players by name first
        if len(query) >= 2:  # Minimum 2 chars for player search
            # Call the actual function, not the decorated tool
            players = await search_players_by_name.fn(query)
            for player in players[:5]:  # Limit to top 5 player results
                # Create a unique ID with type prefix for fetch tool
                player_id = f"player_{player.get('player_id', '')}"

                # Build title with position and team
                position = player.get("position", "")
                team = player.get("team", "FA")
                title = (
                    f"{player.get('full_name', 'Unknown Player')} ({position} - {team})"
                )

                # Generate URL (using Sleeper app URL format)
                sleeper_id = player.get("player_id", "")
                url = f"https://sleeper.app/players/nfl/{sleeper_id}"

                results.append({"id": player_id, "title": title, "url": url})

        # Check for waiver/free agent queries
        if any(term in query_lower for term in ["waiver", "free agent", "available"]):
            # Extract position if mentioned
            position = None
            for pos in ["QB", "RB", "WR", "TE", "K", "DEF"]:
                if pos.lower() in query_lower:
                    position = pos
                    break

            waiver_players = await get_waiver_wire_players.fn(
                position=position, limit=5
            )

            if "players" in waiver_players:
                for player in waiver_players["players"]:
                    player_id = f"player_{player.get('player_id', '')}"
                    position = player.get("position", "")
                    team = player.get("team", "FA")
                    title = f"{player.get('full_name', 'Unknown')} ({position} - {team}) [Waiver]"
                    sleeper_id = player.get("player_id", "")
                    url = f"https://sleeper.app/players/nfl/{sleeper_id}"

                    results.append({"id": player_id, "title": title, "url": url})

        # Check for trending queries
        if any(
            term in query_lower
            for term in ["trending", "hot", "popular", "add", "drop"]
        ):
            trend_type = "drop" if "drop" in query_lower else "add"
            trending = await get_trending_players.fn(type=trend_type)

            for player in trending[:5]:  # Top 5 trending
                player_id = f"player_{player.get('player_id', '')}"
                position = player.get("position", "")
                team = player.get("team", "FA")
                trend_label = (
                    "↑ Trending Add" if trend_type == "add" else "↓ Trending Drop"
                )
                title = f"{player.get('full_name', 'Unknown')} ({position} - {team}) {trend_label}"
                sleeper_id = player.get("player_id", "")
                url = f"https://sleeper.app/players/nfl/{sleeper_id}"

                results.append({"id": player_id, "title": title, "url": url})

        # Check for roster/team queries
        if any(term in query_lower for term in ["roster", "team", "bill beliclaude"]):
            rosters = await get_league_rosters.fn()
            users = await get_league_users.fn()

            # Create user lookup
            user_map = {u["user_id"]: u for u in users}

            for roster in rosters[:3]:  # Show top 3 rosters
                roster_id = roster.get("roster_id", "")
                owner_id = roster.get("owner_id", "")
                user = user_map.get(owner_id, {})
                team_name = user.get("metadata", {}).get(
                    "team_name", user.get("display_name", f"Team {roster_id}")
                )

                # Add record
                wins = roster.get("settings", {}).get("wins", 0)
                losses = roster.get("settings", {}).get("losses", 0)
                title = f"{team_name} ({wins}-{losses})"

                results.append(
                    {
                        "id": f"roster_{roster_id}",
                        "title": title,
                        "url": f"https://sleeper.app/leagues/{LEAGUE_ID}/team/{roster_id}",
                    }
                )

    except Exception as e:
        logger.error(
            f"Failed to execute search (query={query}, error_type={type(e).__name__}, "
            f"error_message={str(e)})",
            exc_info=True,
        )

    return {"results": results}


@mcp.tool()
@log_mcp_tool
async def fetch(id: str) -> Dict[str, Any]:
    """Retrieve complete information for a specific fantasy football resource.

    This tool is required for ChatGPT compatibility and fetches full details for:
    - Player statistics and projections
    - Team rosters with all players
    - User profiles
    - Matchup details

    Args:
        id: Resource identifier with type prefix. Cannot be empty.
           Must contain underscore. Will be converted to string.
           Format: <type>_<id> (e.g., "player_4046", "roster_2")

    Returns:
        Complete resource data with id, title, text, url, and optional metadata.
    """
    try:
        # Validate id is provided and not empty
        if not id:
            logger.error("ID parameter is required for fetch")
            return {
                "error": "ID parameter is required",
                "expected": "resource identifier with type prefix (e.g., 'player_4046', 'roster_2')",
            }

        # Convert to string and validate format
        id = str(id).strip()
        if not id or "_" not in id:
            logger.error(f"Invalid ID format: {id}")
            return {
                "error": "Invalid ID format",
                "value_received": str(id)[:100],
                "expected": "format: <type>_<id> (e.g., 'player_4046', 'roster_2')",
            }

        # Parse the ID to determine resource type
        if "_" in id:
            resource_type, resource_id = id.split("_", 1)
        else:
            # Fallback to player if no prefix
            resource_type = "player"
            resource_id = id

        if resource_type == "player":
            # Fetch player details
            player = await get_player_by_sleeper_id.fn(resource_id)

            if not player:
                raise ValueError(f"Player not found: {resource_id}")

            # Build comprehensive text content
            text_parts = []
            text_parts.append(f"Name: {player.get('full_name', 'Unknown')}")
            text_parts.append(f"Position: {player.get('position', 'Unknown')}")
            text_parts.append(f"Team: {player.get('team', 'Free Agent')}")
            text_parts.append(f"Age: {player.get('age', 'Unknown')}")
            text_parts.append(f"Status: {player.get('status', 'Unknown')}")

            # Add injury info if available
            if player.get("injury_status"):
                text_parts.append(f"Injury: {player.get('injury_status')}")

            # Add stats if available
            if player.get("stats"):
                text_parts.append("\nFantasy Stats:")
                stats = player.get("stats", {})
                if "pts_ppr" in stats:
                    text_parts.append(f"  PPR Points: {stats['pts_ppr']}")
                if "rank_ppr" in stats:
                    text_parts.append(f"  PPR Rank: {stats['rank_ppr']}")

            # Add Fantasy Nerds data if available
            if player.get("ffnerd_id"):
                text_parts.append("\nFantasy Analysis:")
                if player.get("adp"):
                    text_parts.append(f"  ADP: {player.get('adp')}")
                if player.get("injury"):
                    text_parts.append(f"  Injury Report: {player.get('injury')}")

            return {
                "id": id,
                "title": f"{player.get('full_name', 'Unknown')} - {player.get('position', '')} {player.get('team', '')}",
                "text": "\n".join(text_parts),
                "url": f"https://sleeper.app/players/nfl/{resource_id}",
                "metadata": {
                    "type": "player",
                    "position": player.get("position"),
                    "team": player.get("team"),
                    "status": player.get("status"),
                },
            }

        elif resource_type == "roster":
            # Fetch roster details
            roster_id = int(resource_id)
            roster_data = await get_roster.fn(roster_id)

            # Build roster text
            text_parts = []
            text_parts.append(
                f"Team: {roster_data.get('team_name', f'Roster {roster_id}')}"
            )
            text_parts.append(f"Owner: {roster_data.get('owner_name', 'Unknown')}")
            text_parts.append(
                f"Record: {roster_data.get('wins', 0)}-{roster_data.get('losses', 0)}"
            )
            text_parts.append(f"Points For: {roster_data.get('points_for', 0)}")
            text_parts.append(f"Points Against: {roster_data.get('points_against', 0)}")

            text_parts.append("\nRoster:")
            text_parts.append("\nStarters:")
            for player in roster_data.get("starters_detail", []):
                name = player.get("full_name", "Unknown")
                pos = player.get("position", "")
                team = player.get("team", "")
                text_parts.append(f"  - {name} ({pos} - {team})")

            text_parts.append("\nBench:")
            for player in roster_data.get("bench_detail", []):
                name = player.get("full_name", "Unknown")
                pos = player.get("position", "")
                team = player.get("team", "")
                text_parts.append(f"  - {name} ({pos} - {team})")

            return {
                "id": id,
                "title": roster_data.get("team_name", f"Roster {roster_id}"),
                "text": "\n".join(text_parts),
                "url": f"https://sleeper.app/leagues/{LEAGUE_ID}/team/{roster_id}",
                "metadata": {
                    "type": "roster",
                    "wins": roster_data.get("wins"),
                    "losses": roster_data.get("losses"),
                    "roster_id": roster_id,
                },
            }

        else:
            raise ValueError(f"Unknown resource type: {resource_type}")

    except Exception as e:
        logger.error(
            f"Failed to fetch resource: {id} - {type(e).__name__}: {str(e)}",
            exc_info=True,
        )
        return {
            "id": id,
            "title": "Error",
            "text": f"Failed to fetch resource: {str(e)}",
            "url": "",
            "metadata": {"error": str(e)},
        }


# ============================================================================
# Health Monitoring Tool
# ============================================================================


@mcp.tool()
@log_mcp_tool
async def health_check() -> Dict[str, Any]:
    """Check the health status of the MCP server and its dependencies.

    Performs health checks on:
    - Server status and uptime
    - Redis cache connectivity
    - Sleeper API connectivity
    - Fantasy Nerds API connectivity (if configured)

    Returns:
        Dict with health status for each component and overall health
    """
    from datetime import datetime

    health_status = {
        "status": "healthy",
        "timestamp": datetime.now(ZoneInfo("America/Los_Angeles")).isoformat(),
        "components": {},
        "server_info": {
            "league_id": LEAGUE_ID,
            "debug_mode": DEBUG_MODE,
        },
    }

    # Check Redis cache
    try:
        from cache_client import get_players_from_cache

        players = get_players_from_cache(active_only=True)
        health_status["components"]["redis_cache"] = {
            "status": "healthy" if players else "degraded",
            "cached_players": len(players) if players else 0,
        }
    except Exception as e:
        health_status["components"]["redis_cache"] = {
            "status": "unhealthy",
            "error": str(e),
        }
        health_status["status"] = "degraded"

    # Check Sleeper API
    try:
        async with httpx.AsyncClient(timeout=5.0) as client:
            response = await client.get(f"{BASE_URL}/state/nfl")
            response.raise_for_status()
            state = response.json()
            health_status["components"]["sleeper_api"] = {
                "status": "healthy",
                "current_season": state.get("season"),
                "current_week": state.get("week"),
            }
    except Exception as e:
        health_status["components"]["sleeper_api"] = {
            "status": "unhealthy",
            "error": str(e),
        }
        health_status["status"] = "unhealthy"

    # Check Fantasy Nerds API (if configured)
    api_key = os.environ.get("FFNERD_API_KEY")
    if api_key:
        try:
            async with httpx.AsyncClient(timeout=5.0) as client:
                response = await client.get(
                    "https://api.fantasynerds.com/v1/nfl/current-week",
                    headers={"x-api-key": api_key},
                )
                response.raise_for_status()
                health_status["components"]["fantasy_nerds_api"] = {"status": "healthy"}
        except Exception as e:
            health_status["components"]["fantasy_nerds_api"] = {
                "status": "unhealthy",
                "error": str(e),
            }
            # Don't degrade overall status for optional API
    else:
        health_status["components"]["fantasy_nerds_api"] = {"status": "not_configured"}

    return health_status


# Unified player tools removed - consolidated into main player tools above


# ============================================================================
# Token Bowl Chat Integration
# ============================================================================


def _get_token_bowl_chat_client():
    """Get Token Bowl Chat client with API key from query parameter.

    The API key must be provided via the 'api_key' query parameter in the SSE connection URL.
    Example: https://tokenbowl-mcp.example.com/sse?api_key=your_key

    Raises:
        ValueError: If no API key is provided via query parameter
    """
    from token_bowl_chat import AsyncTokenBowlClient

    # Get API key from context (set via query parameter in middleware)
    api_key = token_bowl_chat_api_key_ctx.get()

    if not api_key:
        raise ValueError(
            "Token Bowl Chat API key not provided. "
            "Please add your API key as a query parameter in your SSE connection URL: "
            "?api_key=your_token_bowl_chat_api_key"
        )
    return AsyncTokenBowlClient(api_key=api_key)


# ============================================================================
# Messaging Tools
# ============================================================================


@mcp.tool()
@log_mcp_tool
async def token_bowl_chat_send_message(
    content: str, to_username: Optional[str] = None
) -> Dict[str, Any]:
    """Send a message to the Token Bowl chat room or as a direct message to a specific user.

    Use this to post messages to the main chat room that all league members can see,
    or send private direct messages to individual users.

    Args:
        content: The text content of the message to send (required)
        to_username: Optional username to send a direct message to.
                    If not provided, message goes to the main chat room.

    Returns:
        Dict containing the sent message with:
            - id: Unique message identifier
            - from_username: Your username
            - to_username: Recipient username (for DMs) or None (for room messages)
            - content: Message text
            - timestamp: When the message was sent
            - message_type: 'direct' or 'room'
    """
    async with _get_token_bowl_chat_client() as client:
        result = await client.send_message(content=content, to_username=to_username)
        return result


@mcp.tool()
@log_mcp_tool
async def token_bowl_chat_get_messages(limit: int = 10) -> Dict[str, Any]:
    """Retrieve recent messages from the Token Bowl main chat room.

    Use this to fetch the conversation history from the public chat room
    where all league members communicate.

    Args:
        limit: Maximum number of messages to retrieve (default: 10, max: 50)

    Returns:
        Dict containing:
            - messages: List of message objects with id, from_username, content, timestamp
            - pagination: Pagination metadata including total count and next/previous cursors
    """
    async with _get_token_bowl_chat_client() as client:
        result = await client.get_messages(limit=limit)
        return result


@mcp.tool()
@log_mcp_tool
async def token_bowl_chat_get_direct_messages(limit: int = 20) -> Dict[str, Any]:
    """Fetch private direct messages sent to or from your account.

    Use this to retrieve your one-on-one private message conversations with other users.

    Args:
        limit: Maximum number of messages to retrieve (default: 20, max: 50)

    Returns:
        Dict containing:
            - messages: List of DM objects with id, from_username, to_username, content, timestamp
            - pagination: Pagination metadata
    """
    async with _get_token_bowl_chat_client() as client:
        result = await client.get_direct_messages(limit=limit)
        return result


# ============================================================================
# User Management Tools
# ============================================================================


@mcp.tool()
@log_mcp_tool
async def token_bowl_chat_get_my_profile() -> Dict[str, Any]:
    """Get your complete Token Bowl Chat user profile including sensitive information.

    Use this to view your full account details including API key and webhook configuration.

    Returns:
        Dict containing:
            - username: Your username
            - email: Your email address
            - api_key: Your current API key
            - webhook_url: Your configured webhook URL (if set)
            - logo: Your profile logo filename (if set)
            - emoji: Your profile emoji (if set)
            - bot: Whether your account is marked as a bot
            - admin: Whether you have admin privileges
            - viewer: Whether your account is view-only
            - created_at: Account creation timestamp
    """
    async with _get_token_bowl_chat_client() as client:
        result = await client.get_my_profile()
        return result


@mcp.tool()
@log_mcp_tool
async def token_bowl_chat_get_user_profile(username: str) -> Dict[str, Any]:
    """Get the public profile information for any Token Bowl Chat user.

    Use this to view another user's public profile details. Does not include
    sensitive information like email or API keys.

    Args:
        username: The username of the user whose profile you want to view

    Returns:
        Dict containing:
            - username: The user's username
            - logo: Profile logo filename (if set)
            - emoji: Profile emoji (if set)
            - bot: Whether the account is a bot
            - viewer: Whether the account is view-only
    """
    async with _get_token_bowl_chat_client() as client:
        result = await client.get_user_profile(username=username)
        return result


@mcp.tool()
@log_mcp_tool
async def token_bowl_chat_update_my_username(new_username: str) -> Dict[str, Any]:
    """Change your Token Bowl Chat username.

    Use this to update your account username. The change takes effect immediately.
    Username must be 1-50 characters and unique across all users.

    Args:
        new_username: The new username to set (1-50 characters)

    Returns:
        Dict containing your updated profile with the new username

    Raises:
        ConflictError: If the username is already taken by another user
        ValidationError: If the username format is invalid
    """
    async with _get_token_bowl_chat_client() as client:
        result = await client.update_my_username(new_username=new_username)
        return result


@mcp.tool()
@log_mcp_tool
async def token_bowl_chat_update_my_webhook(
    webhook_url: Optional[str] = None,
) -> Dict[str, Any]:
    """Configure or remove your Token Bowl Chat webhook URL for real-time notifications.

    Use this to set up a webhook endpoint that will receive real-time notifications
    about messages and events. Pass None to remove the webhook.

    Args:
        webhook_url: Valid HTTP(S) URL for your webhook endpoint (1-2083 chars),
                    or None to clear/remove the webhook

    Returns:
        Dict containing:
            - webhook_url: The updated webhook URL (or None if cleared)

    Raises:
        ValidationError: If the URL format is invalid
    """
    async with _get_token_bowl_chat_client() as client:
        result = await client.update_my_webhook(webhook_url=webhook_url)
        return result


@mcp.tool()
@log_mcp_tool
async def token_bowl_chat_update_my_logo(
    logo_name: Optional[str] = None,
) -> Dict[str, Any]:
    """Set or remove your Token Bowl Chat profile logo.

    Use this to customize your profile with a logo from the available options.
    Use get_available_logos() to see all valid logo choices. Pass None to remove your logo.

    Args:
        logo_name: Valid logo filename from available options, or None to clear the logo

    Returns:
        Dict containing:
            - logo: The updated logo filename (or None if cleared)

    Raises:
        ValidationError: If the logo name is not in the available logos list
    """
    async with _get_token_bowl_chat_client() as client:
        result = await client.update_my_logo(logo_name=logo_name)
        return result


@mcp.tool()
@log_mcp_tool
async def token_bowl_chat_regenerate_api_key() -> Dict[str, Any]:
    """Generate a new API key and invalidate your current one.

    Use this to rotate your API credentials for security purposes. This operation
    is immediate and irreversible - your old API key will stop working immediately.

    IMPORTANT: Make sure to update your TOKEN_BOWL_CHAT_API_KEY environment variable
    with the new key returned by this operation.

    Returns:
        Dict containing:
            - api_key: Your new API key (save this!)

    Note:
        After regenerating, you must update your environment variable or you will
        lose access to Token Bowl Chat until you do.
    """
    async with _get_token_bowl_chat_client() as client:
        result = await client.regenerate_api_key()
        return result


@mcp.tool()
@log_mcp_tool
async def token_bowl_chat_get_users() -> List[Dict[str, Any]]:
    """Get a list of all registered Token Bowl Chat users.

    Use this to discover all users in the system. Returns non-viewer users
    with their display information.

    Returns:
        List of user objects containing:
            - username: User's username
            - logo: Profile logo filename (if set)
            - emoji: Profile emoji (if set)
            - bot: Whether the account is a bot
            - viewer: Whether the account is view-only
    """
    async with _get_token_bowl_chat_client() as client:
        result = await client.get_users()
        return result


@mcp.tool()
@log_mcp_tool
async def token_bowl_chat_get_online_users() -> List[Dict[str, Any]]:
    """Get a list of users currently connected to Token Bowl Chat.

    Use this to see who is actively online and available for real-time chat.

    Returns:
        List of currently connected user objects with:
            - username: User's username
            - logo: Profile logo filename (if set)
            - emoji: Profile emoji (if set)
            - bot: Whether the account is a bot
            - viewer: Whether the account is view-only
    """
    async with _get_token_bowl_chat_client() as client:
        result = await client.get_online_users()
        return result


@mcp.tool()
@log_mcp_tool
async def token_bowl_chat_get_available_logos() -> List[str]:
    """Get the list of available logo options for user profiles.

    Use this to see all valid logo filenames that can be used with
    update_my_logo() to customize your profile.

    Returns:
        List of logo filename strings that are available for selection
    """
    async with _get_token_bowl_chat_client() as client:
        result = await client.get_available_logos()
        return result


# ============================================================================
# Unread Message Tools
# ============================================================================


@mcp.tool()
@log_mcp_tool
async def token_bowl_chat_get_unread_count() -> Dict[str, Any]:
    """Get the count of unread messages across all message types.

    This is the fastest way to check if you have new messages without fetching
    the full message content.

    Returns:
        Dict containing:
            - unread_room_messages: Count of unread messages in the main chat room
            - unread_direct_messages: Count of unread private direct messages
            - total_unread: Total count of all unread messages
    """
    async with _get_token_bowl_chat_client() as client:
        result = await client.get_unread_count()
        return result


@mcp.tool()
@log_mcp_tool
async def token_bowl_chat_get_unread_messages(
    limit: int = 50, offset: int = 0
) -> List[Dict[str, Any]]:
    """Retrieve unread messages from the main Token Bowl chat room.

    Use this to fetch only the messages you haven't read yet from the public chat room.

    Args:
        limit: Maximum number of messages to retrieve (default: 50, max: 50)
        offset: Number of messages to skip for pagination (default: 0)

    Returns:
        List of unread message objects containing:
            - id: Message identifier
            - timestamp: When the message was sent
            - from_username: Who sent the message
            - content: Message text
    """
    async with _get_token_bowl_chat_client() as client:
        result = await client.get_unread_messages(limit=limit, offset=offset)
        return result


@mcp.tool()
@log_mcp_tool
async def token_bowl_chat_get_unread_direct_messages(
    limit: int = 50, offset: int = 0
) -> List[Dict[str, Any]]:
    """Get unread private messages sent to you.

    Use this to fetch only the direct messages you haven't read yet.

    Args:
        limit: Maximum number of messages to retrieve (default: 50, max: 50)
        offset: Number of messages to skip for pagination (default: 0)

    Returns:
        List of unread DM objects with same structure as room messages
    """
    async with _get_token_bowl_chat_client() as client:
        result = await client.get_unread_direct_messages(limit=limit, offset=offset)
        return result


@mcp.tool()
@log_mcp_tool
async def token_bowl_chat_mark_message_read(message_id: str) -> None:
    """Mark a specific message as read.

    Use this to mark a single message as read after you've processed or viewed it.

    Args:
        message_id: Unique identifier of the message to mark as read
    """
    async with _get_token_bowl_chat_client() as client:
        await client.mark_message_read(message_id=message_id)


@mcp.tool()
@log_mcp_tool
async def token_bowl_chat_mark_all_messages_read() -> Dict[str, Any]:
    """Mark all messages as read across all message types.

    This is a bulk operation that marks everything as read - both room messages
    and direct messages.

    Returns:
        Dict containing:
            - messages_marked_read: Count of messages that were marked as read
    """
    async with _get_token_bowl_chat_client() as client:
        result = await client.mark_all_messages_read()
        return result


# ============================================================================
# Admin API Tools
# ============================================================================


@mcp.tool()
@log_mcp_tool
async def token_bowl_chat_admin_get_all_users() -> List[Dict[str, Any]]:
    """[ADMIN ONLY] Get complete profiles for all users in the system.

    Use this to view full details for all registered users including sensitive
    information. Requires admin privileges.

    Returns:
        List of complete user profile objects

    Raises:
        AuthenticationError: If you don't have admin privileges
    """
    async with _get_token_bowl_chat_client() as client:
        result = await client.admin_get_all_users()
        return result


@mcp.tool()
@log_mcp_tool
async def token_bowl_chat_admin_get_user(username: str) -> Dict[str, Any]:
    """[ADMIN ONLY] Get complete profile details for a specific user.

    Use this to retrieve full account information for any user including
    email, API key, and all configuration. Requires admin privileges.

    Args:
        username: The username of the user to retrieve

    Returns:
        Dict containing complete user profile with:
            - username, email, api_key, webhook_url, logo, emoji
            - admin, bot, viewer status flags
            - created_at timestamp

    Raises:
        NotFoundError: If the user doesn't exist
        AuthenticationError: If you don't have admin privileges
    """
    async with _get_token_bowl_chat_client() as client:
        result = await client.admin_get_user(username=username)
        return result


@mcp.tool()
@log_mcp_tool
async def token_bowl_chat_admin_update_user(
    username: str,
    email: Optional[str] = None,
    webhook_url: Optional[str] = None,
    logo: Optional[str] = None,
    emoji: Optional[str] = None,
    bot: Optional[bool] = None,
    admin: Optional[bool] = None,
    viewer: Optional[bool] = None,
) -> Dict[str, Any]:
    """[ADMIN ONLY] Update any user's profile fields.

    Use this to modify profile settings for any user account. You can update
    individual fields or multiple fields at once. Requires admin privileges.

    Args:
        username: The username of the user to update
        email: New email address (optional)
        webhook_url: New webhook URL (optional)
        logo: New logo filename (optional)
        emoji: New emoji (optional)
        bot: Set bot status (optional)
        admin: Set admin privileges (optional)
        viewer: Set viewer-only status (optional)

    Returns:
        Dict containing the updated user profile

    Raises:
        NotFoundError: If the user doesn't exist
        ValidationError: If any field values are invalid
        AuthenticationError: If you don't have admin privileges
    """
    async with _get_token_bowl_chat_client() as client:
        # Build update request with only provided fields
        from token_bowl_chat.models import AdminUpdateUserRequest

        update_request = AdminUpdateUserRequest(
            email=email,
            webhook_url=webhook_url,
            logo=logo,
            emoji=emoji,
            bot=bot,
            admin=admin,
            viewer=viewer,
        )
        result = await client.admin_update_user(
            username=username, update_request=update_request
        )
        return result


@mcp.tool()
@log_mcp_tool
async def token_bowl_chat_admin_delete_user(username: str) -> None:
    """[ADMIN ONLY] Permanently delete a user account.

    Use this to remove a user account completely. This operation is irreversible.
    Requires admin privileges.

    Args:
        username: The username of the account to delete

    Raises:
        NotFoundError: If the user doesn't exist
        AuthenticationError: If you don't have admin privileges
    """
    async with _get_token_bowl_chat_client() as client:
        await client.admin_delete_user(username=username)


@mcp.tool()
@log_mcp_tool
async def token_bowl_chat_admin_get_message(message_id: str) -> Dict[str, Any]:
    """[ADMIN ONLY] Retrieve any message by its ID.

    Use this to view full details of any message for moderation purposes.
    Requires admin privileges.

    Args:
        message_id: Unique identifier of the message to retrieve

    Returns:
        Dict containing message details:
            - id: Message identifier
            - from_username: Who sent the message
            - to_username: Recipient (for DMs) or None (for room messages)
            - content: Message text
            - message_type: 'direct' or 'room'
            - timestamp: When the message was sent

    Raises:
        NotFoundError: If the message doesn't exist
        AuthenticationError: If you don't have admin privileges
    """
    async with _get_token_bowl_chat_client() as client:
        result = await client.admin_get_message(message_id=message_id)
        return result


@mcp.tool()
@log_mcp_tool
async def token_bowl_chat_admin_update_message(
    message_id: str, content: str
) -> Dict[str, Any]:
    """[ADMIN ONLY] Update the content of any message.

    Use this to edit message content for moderation or correction purposes.
    Requires admin privileges.

    Args:
        message_id: Unique identifier of the message to update
        content: New message text content

    Returns:
        Dict containing the updated message object

    Raises:
        NotFoundError: If the message doesn't exist
        AuthenticationError: If you don't have admin privileges
    """
    async with _get_token_bowl_chat_client() as client:
        result = await client.admin_update_message(
            message_id=message_id, content=content
        )
        return result


@mcp.tool()
@log_mcp_tool
async def token_bowl_chat_admin_delete_message(message_id: str) -> None:
    """[ADMIN ONLY] Permanently delete a message.

    Use this to remove inappropriate or problematic messages. This operation
    is irreversible. Requires admin privileges.

    Args:
        message_id: Unique identifier of the message to delete

    Raises:
        NotFoundError: If the message doesn't exist
        AuthenticationError: If you don't have admin privileges
    """
    async with _get_token_bowl_chat_client() as client:
        await client.admin_delete_message(message_id=message_id)


# ============================================================================
# Token Bowl Chat Health Check
# ============================================================================


@mcp.tool()
@log_mcp_tool
async def token_bowl_chat_health_check() -> Dict[str, Any]:
    """Check the health and connectivity of the Token Bowl Chat service.

    Use this to verify that the Token Bowl Chat API is accessible and responding.

    Returns:
        Dict containing health status information for the Token Bowl Chat service
    """
    async with _get_token_bowl_chat_client() as client:
        result = await client.health_check()
        return result


# ============================================================================
# Middleware for API Key Authentication
# ============================================================================


class APIKeyMiddleware(BaseHTTPMiddleware):
    """Middleware to extract api_key query parameter for Token Bowl Chat authentication.

    This middleware extracts the 'api_key' query parameter from SSE connection URLs
    and stores it in a context variable for use by Token Bowl Chat tools.

    Example URL: https://tokenbowl-mcp.example.com/sse?api_key=your_api_key_here
    """

    async def dispatch(self, request: Request, call_next):
        # Extract api_key from query parameters
        api_key = request.query_params.get("api_key")

        if api_key:
            # Store the API key in the context variable
            token = token_bowl_chat_api_key_ctx.set(api_key)
            logger.debug(
                f"Token Bowl Chat API key set from query parameter for {request.url.path}"
            )
            try:
                response = await call_next(request)
                return response
            finally:
                # Reset the context variable after the request
                token_bowl_chat_api_key_ctx.reset(token)
        else:
            # No API key in query params, proceed without setting context
            response = await call_next(request)
            return response


# Register the middleware with FastMCP
# This must be done before calling mcp.run()
mcp._middlewares = [APIKeyMiddleware]
logger.info("Token Bowl Chat API key middleware registered")


if __name__ == "__main__":
    # Run the MCP server with HTTP transport
    import sys
    import os

    # Check for environment variable or command line argument
    if os.getenv("RENDER") or (len(sys.argv) > 1 and sys.argv[1] == "http"):
        # Start background cache refresh if enabled (for Render deployment)
        if os.getenv("ENABLE_BACKGROUND_REFRESH", "false").lower() == "true":
            from background_refresh import start_background_refresh

            start_background_refresh()
            logger.info("Background cache refresh enabled")

        # Use PORT env variable (required by Render) or command line arg
        port = int(os.getenv("PORT", 8000))
        if len(sys.argv) > 2:
            port = int(sys.argv[2])

        # Bind to 0.0.0.0 for external access (required for cloud deployment)
        logger.info(f"Starting MCP server in HTTP/SSE mode on port {port}")
        mcp.run(transport="sse", port=port, host="0.0.0.0")
    else:
        # Default to stdio for backward compatibility (Claude Desktop)
        logger.info("Starting MCP server in STDIO mode for Claude Desktop")
        mcp.run()<|MERGE_RESOLUTION|>--- conflicted
+++ resolved
@@ -5,12 +5,8 @@
 import os
 import logging
 import asyncio
-<<<<<<< HEAD
+from contextvars import ContextVar
 from datetime import datetime
-=======
-from contextvars import ContextVar
-from datetime import datetime, timedelta
->>>>>>> 1dba68fe
 from zoneinfo import ZoneInfo
 from dotenv import load_dotenv
 from fastmcp import FastMCP
